/**
 * URL Interface
 * @description Defines the structure of a shortened URL entity
 */
export interface Url {
  id: number;
  original_url: string;
  short_code: string;
  short_url: string;
  title?: string;
  description?: string;
  created_at: string;
  updated_at: string;
  expiry_date?: string;
  clicks: number;
  is_active: boolean;
  user_id: number;
  customDomain?: string;
  tags?: string[];
  clickTrend?: number; // Percentage change in clicks (e.g., +15%)
}

/**
 * QR Code Interface
 * @description Defines the structure of a QR code entity
 */
export interface QrCode {
  id: number;
  urlId: number;
  shortCode?: string;
  shortUrl?: string;
  imageUrl: string | undefined;
  pngUrl?: string;
  svgUrl?: string;
  createdAt: string;
  updatedAt: string;
  scans: number;
  title?: string;
  description?: string;
  customization?: {
    foregroundColor?: string;
    backgroundColor?: string;
    logoUrl?: string;
    cornerRadius?: number;
    includeLogo?: boolean;
    logoSize?: number;
    size?: number;
  };
}

/**
 * Analytics Data Interface
 * @description Defines the structure of analytics data
 */
export interface AnalyticsData {
  clicksOverTime: TimeSeriesData[];
  deviceBreakdown: CategoryData[];
  browserStats: CategoryData[];
  geoDistribution: GeoData[];
  referrers: ReferrerData[];
  timeOfDayData: HourlyData[];
}

/**
 * Time Series Data Interface
 * @description Defines the structure of time series data
 */
export interface TimeSeriesData {
  date: string;
  clicks: number;
}

/**
 * Category Data Interface
 * @description Defines the structure of category-based data
 */
export interface CategoryData {
  name: string;
  value: number;
  percentage: number;
}

/**
 * Geo Data Interface
 * @description Defines the structure of geographical data
 */
export interface GeoData {
  country: string;
  clicks: number;
  percentage: number;
}

/**
 * Referrer Data Interface
 * @description Defines the structure of referrer data
 */
export interface ReferrerData {
  source: string;
  clicks: number;
  percentage: number;
}

/**
 * Hourly Data Interface
 * @description Defines the structure of hourly data
 */
export interface HourlyData {
  hour: number;
  clicks: number;
}

/**
 * Dashboard Stats Interface
 * @description Defines the structure of dashboard summary statistics
 */
export interface DashboardStats {
  totalUrls: number;
  totalClicks: number;
  conversionRate: number;
  qrCodesGenerated: number;
  activeUrls: number;
  urlsCreatedToday: number;
  averageClicksPerUrl: number;
  mostClickedUrl?: Url;
  qrCodesCreatedToday?: number;
}

/**
 * URL Filter Interface
 * @description Defines the structure of URL filtering options
 */
export interface UrlFilter {
  search?: string;
  status?: "active" | "expired" | "inactive" | "all" | string | undefined;
  sortBy?: "created_at" | "clicks" | "title";
  sortOrder?: "asc" | "desc";
  page: number;
  limit: number;
  tags?: string[];
  dateRange?: {
    start: string;
    end: string;
  };
}

/**
 * Paginated Response Interface
 * @description Defines the structure of paginated API responses
 */
export interface PaginatedResponse<T> {
  data: T[];
  pagination: {
    total: number;
    page: number;
    limit: number;
    total_pages: number;
  };
}

/**
 * URL API Response Interface
 * @description Defines the structure of URL API response
 */
export interface UrlApiResponse {
  status: number;
  message: string;
  data: Url[];
  pagination: {
    total: number;
    page: number;
    limit: number;
    total_pages: number;
  };
}

/**
 * CTR Response Interface
 * @description Defines the structure for the total URLs count response
 */
export interface AnalysisPeriod {
  start_date: string;
  end_date: string;
  days: number;
}

export interface OverallStats {
  total_impressions: string;
  total_clicks: string;
  ctr: string;
  unique_impressions: string;
  unique_ctr: string;
  analysis_period: AnalysisPeriod;
}

export interface DailyPerformance {
  date: string;
  impressions: string;
  clicks: string;
  ctr: string;
}

export interface SourceStats {
  source: string;
  impressions: string;
  clicks: string;
  ctr: string;
}

export interface CtrStatisticsData {
  overall: OverallStats;
  top_performing_days: DailyPerformance[];
  ctr_by_source: SourceStats[];
}

export interface CtrStatsResponse {
  status: number;
  message: string;
  data: CtrStatisticsData;
}

export interface CtrStatsParams {
  start_date?: string;
  end_date?: string;
  comparison?: "7" | "14" | "30" | "90" | "custom";
  custom_comparison_start?: string;
  custom_comparison_end?: string;
  group_by?: "day" | "week" | "month";
}

/**
 * URL Total Count Response Interface
 * @description Defines the structure for the total URLs count response
 */
export interface UrlTotalCountResponse {
  status: number;
  message: string;
  data: Url[];
  pagination: {
    total: number;
    page: number;
    limit: number;
    total_pages: number;
  };
}

/**
 * Total Clicks Response Interface
 * @description Defines the structure of the total clicks API response
 */
export interface TotalClicksResponse {
  status: number;
  message: string;
  data: {
    summary: {
      total_clicks: number;
      total_urls: number;
      avg_clicks_per_url: number;
      analysis_period: {
        start_date: string;
        end_date: string;
        days: number;
      };
      comparison: {
        period_days: number;
        previous_period: {
          start_date: string;
          end_date: string;
        };
        total_clicks: {
          current: number;
          previous: number;
          change: number;
          change_percentage: number;
        };
        avg_clicks_per_url: {
          current: number;
          previous: number;
          change: number;
          change_percentage: number;
        };
        active_urls: {
          current: number;
          previous: number;
          change: number;
          change_percentage: number;
        };
      };
    };
    time_series: {
      data: Array<{
        date: string;
        clicks: number;
        urls_count: number;
        avg_clicks: number;
      }>;
      pagination: {
        total_items: number;
        total_pages: number;
        current_page: number;
        limit: number;
      };
    };
    top_performing_days: Array<{
      date: string;
      clicks: number;
      urls_count: number;
      avg_clicks: number;
    }>;
  };
}

/**
 * Total Clicks Parameters Interface
 * @description Defines the parameters for the total clicks API request
 */
export interface TotalClicksParams {
  start_date?: string;
  end_date?: string;
  comparison?: "7" | "14" | "30" | "90" | "custom";
  custom_comparison_start?: string;
  custom_comparison_end?: string;
  group_by?: "day" | "week" | "month";
  page?: number;
  limit?: number;
}

/**
 * Extended Dashboard Stats Interface
 * @description Extends the dashboard stats with total clicks data
 */
export interface ExtendedDashboardStats extends DashboardStats {
  /**
   * Total clicks data from API
   */
  totalClicksData?: {
    /**
     * Average clicks per URL from the API
     */
    avg_clicks_per_url: number;
    /**
     * Percentage change in total clicks
     */
    change_percentage: number;

    data?: TotalClicksResponse["data"];
  };
<<<<<<< HEAD
}

export interface CreateUrlFormData {
  originalUrl: string;
  customCode?: string;
  title: string;
  expiryDate: string;
}

export interface CreateUrlFormResponse {
  status: number;
  message: string;
  data: {
    id: number;
    original_url: string;
    short_code: string;
    short_url: string;
    title: string;
    clicks: number;
    user_id: number;
    created_at: string;
    updated_at: string;
    expiry_date: string;
    is_active: boolean;
  };
}

export interface CreateUrlModalProps {
  isOpen: boolean;
  onClose: () => void;
  onSubmit: (data: CreateUrlFormData) => void;
=======

  /**
   * Conversion data from API
   */
  conversionData?: {
    /**
     * Total conversions from the API
     */
    totalConversions: number;
    /**
     * Percentage change in conversion rate
     */
    changePercentage: number;
    /**
     * Top clicks count
     */
    topClicksCount: number;
  };
>>>>>>> 7c2513e5
}<|MERGE_RESOLUTION|>--- conflicted
+++ resolved
@@ -344,7 +344,24 @@
 
     data?: TotalClicksResponse["data"];
   };
-<<<<<<< HEAD
+
+  /**
+   * Conversion data from API
+   */
+  conversionData?: {
+    /**
+     * Total conversions from the API
+     */
+    totalConversions: number;
+    /**
+     * Percentage change in conversion rate
+     */
+    changePercentage: number;
+    /**
+     * Top clicks count
+     */
+    topClicksCount: number;
+  };
 }
 
 export interface CreateUrlFormData {
@@ -376,24 +393,4 @@
   isOpen: boolean;
   onClose: () => void;
   onSubmit: (data: CreateUrlFormData) => void;
-=======
-
-  /**
-   * Conversion data from API
-   */
-  conversionData?: {
-    /**
-     * Total conversions from the API
-     */
-    totalConversions: number;
-    /**
-     * Percentage change in conversion rate
-     */
-    changePercentage: number;
-    /**
-     * Top clicks count
-     */
-    topClicksCount: number;
-  };
->>>>>>> 7c2513e5
 }