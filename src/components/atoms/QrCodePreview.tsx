"use client";

import React, { forwardRef, useImperativeHandle, useRef } from "react";
import Image from "next/image";
import QRCode from "react-qr-code";

/**
 * Props for QrCodePreview component
 */
interface QrCodePreviewProps {
  /**
   * Foreground color hex code
   */
  foregroundColor: string;
  /**
   * Background color hex code
   */
  backgroundColor: string;
  /**
   * Whether to include the logo
   */
  includeLogoChecked: boolean;
  /**
   * Size of the QR code preview in pixels
   */
  size?: number;
  /**
   * URL of the generated QR code (if available)
   */
  generatedQrUrl?: string | null;
  /**
   * Whether the component is in loading state
   */
  isLoading?: boolean;
  /**
   * Value to encode in the QR code (for preview)
   */
  value?: string;
  /**
   * Error correction level (L: 7%, M: 15%, Q: 25%, H: 30%)
   */
  errorCorrectionLevel?: "L" | "M" | "Q" | "H";
  /**
   * Logo size as a percentage (0.1 to 0.5)
   */
  logoSize?: number;
}

/**
 * QrCodePreview Component
 * @description A component for previewing QR codes with custom styling
 */
<<<<<<< HEAD
const QrCodePreview: React.FC<QrCodePreviewProps> = React.memo(
  ({
    foregroundColor,
    backgroundColor,
    includeLogoChecked,
    size = 300,
    generatedQrUrl = null,
    isLoading = false,
    value = "https://example.com",
    errorCorrectionLevel = "H",
    logoSize = 0.25,
  }) => {
    // Cache nilai properti untuk mencegah perubahan tak diinginkan
    const fgColor = React.useMemo(() => foregroundColor, [foregroundColor]);
    const bgColor = React.useMemo(() => backgroundColor, [backgroundColor]);
    const includeLogo = React.useMemo(
      () => includeLogoChecked,
      [includeLogoChecked]
    );
=======
const QrCodePreview = forwardRef<HTMLDivElement, QrCodePreviewProps>(
  (
    {
      foregroundColor,
      backgroundColor,
      includeLogoChecked,
      size = 300,
      generatedQrUrl = null,
      isLoading = false,
      value = "https://example.com",
      errorCorrectionLevel = "H",
      logoSize = 0.25,
    },
    ref
  ) => {
    // Internal ref to capture the container element for download
    const containerRef = useRef<HTMLDivElement>(null);

    // Expose the container ref to parent components
    // Using 'as HTMLDivElement' lets TypeScript know we're aware this could be null
    // but the component is guaranteed to have a ref when used
    useImperativeHandle(ref, () => containerRef.current as HTMLDivElement);
>>>>>>> af0330f7

    // If we have a generated QR URL, display it instead of the preview
    if (generatedQrUrl) {
      return (
        <div
          className="relative flex items-center justify-center rounded-lg overflow-hidden"
<<<<<<< HEAD
          style={{ backgroundColor: bgColor, width: size, height: size }}
=======
          style={{ backgroundColor, width: size, height: size }}
          ref={containerRef}
>>>>>>> af0330f7
        >
          <Image
            src={generatedQrUrl}
            alt="Generated QR Code"
            width={size}
            height={size}
            className="object-contain"
            unoptimized
            priority
          />
        </div>
      );
    }

    // Show loading skeleton
    if (isLoading) {
      return (
        <div
          className="animate-pulse flex items-center justify-center rounded-lg"
          style={{ backgroundColor: "#f3f4f6", width: size, height: size }}
        >
          <div className="w-12 h-12 rounded-full bg-gray-300"></div>
        </div>
      );
    }

    // Calculate logo size relative to QR code size
    const logoSizePixels = Math.round(size * logoSize);
    const logoContainerSize = Math.round(logoSizePixels * 1.4); // 40% padding around logo

    // Show QR code with react-qr-code
    return (
      <div
        className="relative flex items-center justify-center rounded-lg overflow-hidden"
<<<<<<< HEAD
        style={{ width: size, height: size, backgroundColor: bgColor }}
=======
        style={{ width: size, height: size, backgroundColor }}
        data-testid="qr-code-preview"
        ref={containerRef}
>>>>>>> af0330f7
      >
        {/* The QR Code */}
        <QRCode
          value={value}
          size={size - 20} // Slight padding
<<<<<<< HEAD
          fgColor={fgColor}
          bgColor={bgColor}
=======
          fgColor={foregroundColor}
          bgColor={backgroundColor}
>>>>>>> af0330f7
          level={errorCorrectionLevel}
          style={{ maxWidth: "100%", maxHeight: "100%" }}
        />

        {/* Logo overlay */}
<<<<<<< HEAD
        {includeLogo && (
=======
        {includeLogoChecked && (
>>>>>>> af0330f7
          <div
            className="absolute flex items-center justify-center rounded-full"
            style={{
              width: logoContainerSize,
              height: logoContainerSize,
<<<<<<< HEAD
              backgroundColor: bgColor,
=======
              backgroundColor,
>>>>>>> af0330f7
              boxShadow: "0 0 10px rgba(0, 0, 0, 0.1)",
            }}
          >
            <Image
              src="/logo/logo-ksm.svg"
              alt="KSM Logo"
              width={logoSizePixels}
              height={logoSizePixels}
              style={{
                filter:
<<<<<<< HEAD
                  fgColor !== "#000000"
                    ? `brightness(0) saturate(100%) ${getColorFilterForSvg(
                        fgColor
=======
                  foregroundColor !== "#000000"
                    ? `brightness(0) saturate(100%) ${getColorFilterForSvg(
                        foregroundColor
>>>>>>> af0330f7
                      )}`
                    : undefined,
              }}
            />
          </div>
        )}
      </div>
    );
  }
);

<<<<<<< HEAD
// Tambahkan displayName ke komponen
=======
// Add display name for better debugging
>>>>>>> af0330f7
QrCodePreview.displayName = "QrCodePreview";

/**
 * Calculate hue rotation for a hex color
 * @param hexColor - Hex color to calculate hue rotation for
 * @returns Hue rotation in degrees
 */
function getHueRotation(hexColor: string): number {
  // Simple approximate hue rotation calculation
  try {
    // Convert hex to RGB
    const r = parseInt(hexColor.substring(1, 3), 16);
    const g = parseInt(hexColor.substring(3, 5), 16);
    const b = parseInt(hexColor.substring(5, 7), 16);

    // Calculate hue
    const max = Math.max(r, g, b);
    const min = Math.min(r, g, b);
    let h = 0;

    if (max === min) {
      h = 0; // No hue (grayscale)
    } else if (max === r) {
      h = 60 * (0 + (g - b) / (max - min));
    } else if (max === g) {
      h = 60 * (2 + (b - r) / (max - min));
    } else {
      h = 60 * (4 + (r - g) / (max - min));
    }

    if (h < 0) h += 360;
    return h;
  } catch {
    // In case of invalid hex, return 0
    return 0;
  }
}

/**
 * Convert hex color to CSS filter for SVG
 * @param hexColor - Hex color to convert
 * @returns CSS filter string
 */
function getColorFilterForSvg(hexColor: string): string {
  // For black, no filter needed
  if (hexColor === "#000000") return "";

  // For common colors, use predefined filters
  switch (hexColor.toLowerCase()) {
    case "#ff0000":
      return "invert(16%) sepia(98%) saturate(6451%) hue-rotate(358deg) brightness(97%) contrast(113%)"; // Red
    case "#0000ff":
      return "invert(8%) sepia(98%) saturate(6418%) hue-rotate(248deg) brightness(89%) contrast(143%)"; // Blue
    case "#00ff00":
      return "invert(72%) sepia(67%) saturate(5985%) hue-rotate(71deg) brightness(128%) contrast(122%)"; // Green
    case "#9400d3":
      return "invert(14%) sepia(87%) saturate(5242%) hue-rotate(281deg) brightness(83%) contrast(130%)"; // Purple
    case "#1e90ff":
      return "invert(49%) sepia(98%) saturate(1501%) hue-rotate(188deg) brightness(96%) contrast(104%)"; // Dodger Blue
    default:
      return `invert(38%) sepia(74%) saturate(1000%) hue-rotate(${getHueRotation(
        hexColor
      )}deg) brightness(92%) contrast(95%)`;
  }
}

export default QrCodePreview;<|MERGE_RESOLUTION|>--- conflicted
+++ resolved
@@ -50,28 +50,7 @@
  * QrCodePreview Component
  * @description A component for previewing QR codes with custom styling
  */
-<<<<<<< HEAD
-const QrCodePreview: React.FC<QrCodePreviewProps> = React.memo(
-  ({
-    foregroundColor,
-    backgroundColor,
-    includeLogoChecked,
-    size = 300,
-    generatedQrUrl = null,
-    isLoading = false,
-    value = "https://example.com",
-    errorCorrectionLevel = "H",
-    logoSize = 0.25,
-  }) => {
-    // Cache nilai properti untuk mencegah perubahan tak diinginkan
-    const fgColor = React.useMemo(() => foregroundColor, [foregroundColor]);
-    const bgColor = React.useMemo(() => backgroundColor, [backgroundColor]);
-    const includeLogo = React.useMemo(
-      () => includeLogoChecked,
-      [includeLogoChecked]
-    );
-=======
-const QrCodePreview = forwardRef<HTMLDivElement, QrCodePreviewProps>(
+const QrCodePreview = React.memo(forwardRef<HTMLDivElement, QrCodePreviewProps>(
   (
     {
       foregroundColor,
@@ -90,22 +69,20 @@
     const containerRef = useRef<HTMLDivElement>(null);
 
     // Expose the container ref to parent components
-    // Using 'as HTMLDivElement' lets TypeScript know we're aware this could be null
-    // but the component is guaranteed to have a ref when used
     useImperativeHandle(ref, () => containerRef.current as HTMLDivElement);
->>>>>>> af0330f7
+
+    // Cache nilai properti untuk mencegah perubahan tak diinginkan
+    const fgColor = React.useMemo(() => foregroundColor, [foregroundColor]);
+    const bgColor = React.useMemo(() => backgroundColor, [backgroundColor]);
+    const includeLogo = React.useMemo(() => includeLogoChecked, [includeLogoChecked]);
 
     // If we have a generated QR URL, display it instead of the preview
     if (generatedQrUrl) {
       return (
         <div
           className="relative flex items-center justify-center rounded-lg overflow-hidden"
-<<<<<<< HEAD
           style={{ backgroundColor: bgColor, width: size, height: size }}
-=======
-          style={{ backgroundColor, width: size, height: size }}
           ref={containerRef}
->>>>>>> af0330f7
         >
           <Image
             src={generatedQrUrl}
@@ -140,45 +117,28 @@
     return (
       <div
         className="relative flex items-center justify-center rounded-lg overflow-hidden"
-<<<<<<< HEAD
         style={{ width: size, height: size, backgroundColor: bgColor }}
-=======
-        style={{ width: size, height: size, backgroundColor }}
         data-testid="qr-code-preview"
         ref={containerRef}
->>>>>>> af0330f7
       >
         {/* The QR Code */}
         <QRCode
           value={value}
           size={size - 20} // Slight padding
-<<<<<<< HEAD
           fgColor={fgColor}
           bgColor={bgColor}
-=======
-          fgColor={foregroundColor}
-          bgColor={backgroundColor}
->>>>>>> af0330f7
           level={errorCorrectionLevel}
           style={{ maxWidth: "100%", maxHeight: "100%" }}
         />
 
         {/* Logo overlay */}
-<<<<<<< HEAD
         {includeLogo && (
-=======
-        {includeLogoChecked && (
->>>>>>> af0330f7
           <div
             className="absolute flex items-center justify-center rounded-full"
             style={{
               width: logoContainerSize,
               height: logoContainerSize,
-<<<<<<< HEAD
               backgroundColor: bgColor,
-=======
-              backgroundColor,
->>>>>>> af0330f7
               boxShadow: "0 0 10px rgba(0, 0, 0, 0.1)",
             }}
           >
@@ -189,15 +149,9 @@
               height={logoSizePixels}
               style={{
                 filter:
-<<<<<<< HEAD
                   fgColor !== "#000000"
                     ? `brightness(0) saturate(100%) ${getColorFilterForSvg(
                         fgColor
-=======
-                  foregroundColor !== "#000000"
-                    ? `brightness(0) saturate(100%) ${getColorFilterForSvg(
-                        foregroundColor
->>>>>>> af0330f7
                       )}`
                     : undefined,
               }}
@@ -207,13 +161,9 @@
       </div>
     );
   }
-);
-
-<<<<<<< HEAD
-// Tambahkan displayName ke komponen
-=======
+));
+
 // Add display name for better debugging
->>>>>>> af0330f7
 QrCodePreview.displayName = "QrCodePreview";
 
 /**
