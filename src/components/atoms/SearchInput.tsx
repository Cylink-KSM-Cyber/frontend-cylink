import React, { useState, useRef, useEffect } from "react";
import logger from "@/utils/logger";

/**
 * Prop types for SearchInput component
 */
interface SearchInputProps {
  /**
   * Placeholder text for the input
   */
  placeholder?: string;
  /**
   * Function to call when search value changes
   */
  onSearch: (value: string) => void;
  /**
   * Initial search value
   */
  initialValue?: string;
  /**
   * Debounce delay in milliseconds
   */
  debounceMs?: number;
  /**
   * Optional CSS classes to apply
   */
  className?: string;
}

/**
 * SearchInput Component
 * @description A search input with debounce functionality
 */
const SearchInput: React.FC<SearchInputProps> = ({
  placeholder = "Search...",
  onSearch,
  initialValue = "",
  debounceMs = 300,
  className = "",
}) => {
  const [inputValue, setInputValue] = useState(initialValue);
  const debounceTimerRef = useRef<NodeJS.Timeout | null>(null);

  // Keep track of last search value to avoid unnecessary callbacks
  const lastSearchValueRef = useRef<string>(initialValue);

  // Set initial value when it changes from parent
  useEffect(() => {
    if (initialValue !== inputValue) {
      setInputValue(initialValue);
<<<<<<< HEAD
      logger.debug("SearchInput initialValue changed", { initialValue });
=======
      // Only update last search value if it's an explicit update from parent
      lastSearchValueRef.current = initialValue;
>>>>>>> 3d6f27ff
    }
  }, [initialValue]);

  // Clear debounce timer on unmount
  useEffect(() => {
    logger.debug("SearchInput component mounted");
    return () => {
      if (debounceTimerRef.current) {
        clearTimeout(debounceTimerRef.current);
        logger.debug("SearchInput component unmounted and timer cleared");
      }
    };
  }, []);

  // Handle input change with debounce
  const handleInputChange = (e: React.ChangeEvent<HTMLInputElement>) => {
    const newValue = e.target.value;

    setInputValue(newValue);

    // Clear existing timeout
    if (debounceTimerRef.current) {
      clearTimeout(debounceTimerRef.current);
    }

    // Set new timeout
    debounceTimerRef.current = setTimeout(() => {
<<<<<<< HEAD
      onSearch(newValue);
      logger.debug("SearchInput debounce triggered search", {
        value: newValue,
      });
=======
      // Only call onSearch if the value has actually changed from last search
      if (newValue !== lastSearchValueRef.current) {
        lastSearchValueRef.current = newValue;
        onSearch(newValue);
      }
>>>>>>> 3d6f27ff
    }, debounceMs);
  };

  // Handle clear button click with explicit logging
  const handleClear = () => {
    // Clear existing timeout to prevent race conditions
    if (debounceTimerRef.current) {
      clearTimeout(debounceTimerRef.current);
      debounceTimerRef.current = null;
    }

    setInputValue("");
<<<<<<< HEAD
    onSearch("");
    logger.userAction("SearchInput clear button clicked");
=======

    // Only trigger search if it's different from last search value
    if (lastSearchValueRef.current !== "") {
      lastSearchValueRef.current = "";
      onSearch("");
    }
>>>>>>> 3d6f27ff
  };

  // Handle form submission (prevent default)
  const handleSubmit = (e: React.FormEvent) => {
    e.preventDefault();
<<<<<<< HEAD
    onSearch(inputValue);
    logger.userAction("SearchInput form submitted", { value: inputValue });
=======

    // Only trigger search if it's different from last search value
    if (inputValue !== lastSearchValueRef.current) {
      lastSearchValueRef.current = inputValue;
      onSearch(inputValue);
    }
>>>>>>> 3d6f27ff
  };

  // CSS to hide browser's native clear button on search inputs
  const searchInputStyles = `
    /* Hide clear button in Chrome, Safari */
    input[type="search"]::-webkit-search-cancel-button {
      -webkit-appearance: none;
      display: none;
    }
    
    /* Hide clear button in Edge */
    input[type="search"]::-ms-clear {
      display: none;
    }
  `;

  return (
    <form className={`relative ${className}`} onSubmit={handleSubmit}>
      {/* Add style tag to hide native clear button */}
      <style>{searchInputStyles}</style>

      <div className="absolute inset-y-0 left-0 flex items-center pl-3 pointer-events-none">
        <svg
          className="w-4 h-4 text-[#607D8B]"
          aria-hidden="true"
          xmlns="http://www.w3.org/2000/svg"
          fill="none"
          viewBox="0 0 20 20"
        >
          <path
            stroke="currentColor"
            strokeLinecap="round"
            strokeLinejoin="round"
            strokeWidth="2"
            d="m19 19-4-4m0-7A7 7 0 1 1 1 8a7 7 0 0 1 14 0Z"
          />
        </svg>
      </div>

      <input
        type="text"
        className="block w-full p-2 pl-10 pr-8 text-sm border border-[#E0E0E0] rounded-lg bg-white focus:ring-2 focus:ring-black focus:border-black transition-colors"
        placeholder={placeholder}
        value={inputValue}
        onChange={handleInputChange}
        onKeyDown={(e) => {
          // Handle Enter key by preventing default form submission
          if (e.key === "Enter") {
            e.preventDefault();
<<<<<<< HEAD
            onSearch(inputValue);
            logger.userAction("SearchInput enter key pressed", {
              value: inputValue,
            });
=======

            // Only trigger search if it's different from last search value
            if (inputValue !== lastSearchValueRef.current) {
              lastSearchValueRef.current = inputValue;
              onSearch(inputValue);
            }
>>>>>>> 3d6f27ff
          }
        }}
      />

      {inputValue && (
        <button
          type="button"
          className="absolute inset-y-0 right-0 flex items-center pr-3 text-[#607D8B] hover:text-[#333333]"
          onClick={handleClear}
          aria-label="Clear search"
        >
          <svg
            className="w-4 h-4"
            aria-hidden="true"
            xmlns="http://www.w3.org/2000/svg"
            fill="none"
            viewBox="0 0 14 14"
          >
            <path
              stroke="currentColor"
              strokeLinecap="round"
              strokeLinejoin="round"
              strokeWidth="2"
              d="m1 1 12 12M1 13 13 1"
            />
          </svg>
        </button>
      )}
    </form>
  );
};

export default SearchInput;<|MERGE_RESOLUTION|>--- conflicted
+++ resolved
@@ -48,12 +48,7 @@
   useEffect(() => {
     if (initialValue !== inputValue) {
       setInputValue(initialValue);
-<<<<<<< HEAD
       logger.debug("SearchInput initialValue changed", { initialValue });
-=======
-      // Only update last search value if it's an explicit update from parent
-      lastSearchValueRef.current = initialValue;
->>>>>>> 3d6f27ff
     }
   }, [initialValue]);
 
@@ -81,18 +76,14 @@
 
     // Set new timeout
     debounceTimerRef.current = setTimeout(() => {
-<<<<<<< HEAD
-      onSearch(newValue);
-      logger.debug("SearchInput debounce triggered search", {
-        value: newValue,
-      });
-=======
       // Only call onSearch if the value has actually changed from last search
       if (newValue !== lastSearchValueRef.current) {
         lastSearchValueRef.current = newValue;
         onSearch(newValue);
+        logger.debug("SearchInput debounce triggered search", {
+          value: newValue,
+        });
       }
->>>>>>> 3d6f27ff
     }, debounceMs);
   };
 
@@ -105,33 +96,25 @@
     }
 
     setInputValue("");
-<<<<<<< HEAD
-    onSearch("");
-    logger.userAction("SearchInput clear button clicked");
-=======
 
     // Only trigger search if it's different from last search value
     if (lastSearchValueRef.current !== "") {
       lastSearchValueRef.current = "";
       onSearch("");
-    }
->>>>>>> 3d6f27ff
+      logger.userAction("SearchInput clear button clicked");
+    }
   };
 
   // Handle form submission (prevent default)
   const handleSubmit = (e: React.FormEvent) => {
     e.preventDefault();
-<<<<<<< HEAD
-    onSearch(inputValue);
-    logger.userAction("SearchInput form submitted", { value: inputValue });
-=======
 
     // Only trigger search if it's different from last search value
     if (inputValue !== lastSearchValueRef.current) {
       lastSearchValueRef.current = inputValue;
       onSearch(inputValue);
-    }
->>>>>>> 3d6f27ff
+      logger.userAction("SearchInput form submitted", { value: inputValue });
+    }
   };
 
   // CSS to hide browser's native clear button on search inputs
@@ -181,19 +164,15 @@
           // Handle Enter key by preventing default form submission
           if (e.key === "Enter") {
             e.preventDefault();
-<<<<<<< HEAD
-            onSearch(inputValue);
-            logger.userAction("SearchInput enter key pressed", {
-              value: inputValue,
-            });
-=======
 
             // Only trigger search if it's different from last search value
             if (inputValue !== lastSearchValueRef.current) {
               lastSearchValueRef.current = inputValue;
               onSearch(inputValue);
+              logger.userAction("SearchInput enter key pressed", {
+                value: inputValue,
+              });
             }
->>>>>>> 3d6f27ff
           }
         }}
       />
