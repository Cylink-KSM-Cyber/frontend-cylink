"use client";

import Button from "@/components/atoms/Button";
import Modal from "@/components/atoms/Modal";
import { EditUrlFormData, Url } from "@/interfaces/url";
import { zodResolver } from "@hookform/resolvers/zod";
import React, { useState } from "react";
import { useForm } from "react-hook-form";
import { RiEditLine, RiLinkM } from "react-icons/ri";
import { z } from "zod";

/**
 * EditUrlModalProps interface
 * @interface EditUrlModalProps
 */
interface EditUrlModalProps {
  url: Url | null;
  /** Whether the modal is visible */
  isOpen: boolean;
  /** Function to call when creation is canceled */
  onClose: () => void;
  /** Function to call when form is submitted */
  onSubmit: (data: EditUrlFormData) => void;
  /** Whether creation is in progress */
  isEditing?: boolean;
}

// Zod schema for form validation
const EditUrlSchema = z.object({
  title: z.string().min(1, "Title is required"),
  originalUrl: z.string().url("Please enter a valid URL"),
  shortCode: z
    .string()
    .optional()
    .refine(
      (value) => !value || /^[a-zA-Z0-9-]+$/.test(value),
      "Short code must contain only letters, numbers, and hyphens"
    )
    .refine(
      (value) => !value || value.length <= 50,
      "Short code must be 50 characters or less"
    ),
  expiryDate: z.string().min(1, "Expiry date is required"),
});

type EditUrlFormSchema = z.infer<typeof EditUrlSchema>;

/**
 * Format an ISO date string to yyyy-MM-dd format for input fields
 * @param {string | undefined | null} dateString - The ISO date string to format
 * @returns {string} The formatted date string in yyyy-MM-dd format or empty string if invalid
 */
const formatDateForInput = (dateString: string | undefined | null): string => {
  if (!dateString) return "";

  try {
    const date = new Date(dateString);

    if (isNaN(date.getTime())) {
      console.warn("Invalid date format encountered:", dateString);
      return "";
    }

    return date.toISOString().split("T")[0];
  } catch (error) {
    console.error("Error formatting date:", error);
    return "";
  }
};

/**
 * EditUrlModal Component
 * @description Modal for editing an existing URL with form validation
 */
const EditUrlModal: React.FC<EditUrlModalProps> = ({
  url,
  isOpen,
  isEditing,
  onClose,
  onSubmit,
}) => {
  const {
    register,
    handleSubmit,
    formState: { errors },
    reset,
    watch,
  } = useForm<EditUrlFormSchema>({
    resolver: zodResolver(EditUrlSchema),
    defaultValues: {
      title: "",
      originalUrl: "",
      shortCode: "",
      expiryDate: "",
    },
  });

  // Effect to populate form when URL changes or modal opens
  React.useEffect(() => {
    if (url && isOpen) {
      // Format expiry date correctly for date input
      const formattedExpiryDate = formatDateForInput(url.expiry_date);

      // Prepare data for form
      const formData = {
        title: url.title || "",
        originalUrl: url.original_url || "",
        customCode: url.short_code || "", // Use short_code instead of customDomain
        expiryDate: formattedExpiryDate,
      };

      // Reset form with URL data
      reset(formData);
    }
  }, [url, isOpen, reset]);

  // Secondary effect to ensure form is populated when modal opens
  React.useEffect(() => {
    if (isOpen && url) {
      // Wait for modal to be fully open
      setTimeout(() => {
        // Format expiry date correctly for date input
        const formattedExpiryDate = formatDateForInput(url.expiry_date);

        reset({
          title: url.title || "",
          originalUrl: url.original_url || "",
          customCode: url.short_code || "", // Use short_code instead of customDomain
          expiryDate: formattedExpiryDate,
        });
      }, 100);
    }
  }, [isOpen, url, reset]);

  // Reset form when modal closes
  React.useEffect(() => {
    if (!isOpen) {
      reset({
<<<<<<< HEAD
        title: "",
        originalUrl: "",
        customCode: "",
        expiryDate: "",
=======
        title: url.title,
        originalUrl: url.original_url,
        shortCode: url.short_code,
        expiryDate: url.expiry_date,
>>>>>>> 500ad27b
      });
    }
  }, [isOpen, reset]);

  const [hasChanges, setHasChanges] = useState(false);

  const currentValues = watch();

  // Track form changes
  React.useEffect(() => {
    // Format the URL's expiry date the same way as the form's expiryDate for comparison
    const formattedUrlExpiryDate = url?.expiry_date
      ? formatDateForInput(url.expiry_date)
      : "";

    const hasValueChanged =
      currentValues.title !== url?.title ||
      currentValues.originalUrl !== url?.original_url ||
<<<<<<< HEAD
      currentValues.customCode !== url?.short_code ||
      currentValues.expiryDate !== formattedUrlExpiryDate;
=======
      currentValues.shortCode !== url?.short_code ||
      currentValues.expiryDate !== url?.expiry_date;
>>>>>>> 500ad27b

    setHasChanges(hasValueChanged);
  }, [
    currentValues.title,
    currentValues.originalUrl,
    currentValues.shortCode,
    currentValues.expiryDate,
    url?.title,
    url?.original_url,
    url?.short_code,
    url?.expiry_date,
  ]);

  /**
   * Clean up form state and close modal
   */
  const handleCloseDialog = () => {
    reset({
      title: "",
      originalUrl: "",
      customCode: "",
      expiryDate: "",
    });
    setHasChanges(false);
  };

  /**
   * Handle form submission
   * @param {EditUrlFormSchema} data - The form data
   */
  const handleFormSubmit = (data: EditUrlFormSchema) => {
    onSubmit(data);
    reset();
  };

  /**
   * Handle cancel button click with unsaved changes warning
   */
  const handleCancel = () => {
    if (hasChanges) {
      if (
        window.confirm(
          "You have unsaved changes. Are you sure you want to close this dialog?"
        )
      ) {
        handleCloseDialog();
      }
    } else {
      handleCloseDialog();
    }
    onClose();
  };

  return (
    <Modal
      title="Edit New URL"
      isOpen={isOpen}
      onClose={handleCancel}
      variant="default"
      size="md"
      overlayStyle="glassmorphism"
      footer={
        <>
          <Button
            variant="secondary"
            onClick={handleCancel}
            disabled={isEditing}
          >
            Cancel
          </Button>
          <Button
            variant="primary"
            onClick={handleSubmit(handleFormSubmit)}
            disabled={isEditing}
            loading={isEditing}
            startIcon={<RiEditLine />}
          >
            {isEditing ? "Editing..." : "Edit URL"}
          </Button>
        </>
      }
    >
      <div className="flex flex-col py-2">
        <div className="mb-4 flex flex-col items-center gap-4 justify-center">
          <div className="rounded-full bg-blue-100 p-3 text-blue-600">
            <RiLinkM className="h-6 w-6" />
          </div>
          <h4 className="mb-2 mx-10 text-center text-lg font-medium text-gray-900">
            Edit your URL here!
          </h4>
        </div>

        <form className="space-y-4">
          <div>
            <label
              htmlFor="title"
              className="block text-sm font-medium text-gray-700 mb-1"
            >
              Title
            </label>
            <input
              type="text"
              id="title"
              placeholder="Enter a memorable title"
              {...register("title")}
              className="w-full p-2 border border-gray-300 rounded-md focus:ring-blue-500 focus:border-blue-500"
            />
            {errors.title && (
              <p className="mt-1 text-sm text-red-600">
                {errors.title.message}
              </p>
            )}
          </div>

          <div>
            <label
              htmlFor="originalUrl"
              className="block text-sm font-medium text-gray-700 mb-1"
            >
              Original URL
            </label>
            <input
              type="url"
              id="originalUrl"
              placeholder="https://"
              {...register("originalUrl")}
              className="w-full p-2 border border-gray-300 rounded-md focus:ring-blue-500 focus:border-blue-500"
            />
            {errors.originalUrl && (
              <p className="mt-1 text-sm text-red-600">
                {errors.originalUrl.message}
              </p>
            )}
          </div>

          <div>
            <label
              htmlFor="shortCode"
              className="block text-sm font-medium text-gray-700 mb-1"
            >
              Custom Back-half
            </label>
            <div className="flex">
              <span className="inline-flex items-center px-3 rounded-l-md border border-r-0 border-gray-300 bg-gray-50 text-gray-500 text-sm">
                cylink.co/
              </span>
              <input
                type="text"
                id="shortCode"
                placeholder="custom-url"
                {...register("shortCode")}
                className="flex-1 p-2 border border-gray-300 rounded-r-md focus:ring-blue-500 focus:border-blue-500"
              />
            </div>
            <p className="mt-1 text-xs text-gray-600">
              Use letters, numbers, and hyphens for your custom URL
            </p>
            {errors.shortCode && (
              <p className="mt-1 text-sm text-red-600">
                {errors.shortCode.message}
              </p>
            )}
          </div>

          <div>
            <label
              htmlFor="expiryDate"
              className="block text-sm font-medium text-gray-700 mb-1"
            >
              Expiry Date
            </label>
            <input
              type="date"
              id="expiryDate"
              {...register("expiryDate")}
              min={new Date().toISOString().split("T")[0]}
              className="w-full p-2 border border-gray-300 rounded-md focus:ring-blue-500 focus:border-blue-500"
            />
            {errors.expiryDate && (
              <p className="mt-1 text-sm text-red-600">
                {errors.expiryDate.message}
              </p>
            )}
          </div>
        </form>
      </div>
    </Modal>
  );
};

export default EditUrlModal;<|MERGE_RESOLUTION|>--- conflicted
+++ resolved
@@ -136,17 +136,10 @@
   React.useEffect(() => {
     if (!isOpen) {
       reset({
-<<<<<<< HEAD
         title: "",
         originalUrl: "",
         customCode: "",
         expiryDate: "",
-=======
-        title: url.title,
-        originalUrl: url.original_url,
-        shortCode: url.short_code,
-        expiryDate: url.expiry_date,
->>>>>>> 500ad27b
       });
     }
   }, [isOpen, reset]);
@@ -165,13 +158,8 @@
     const hasValueChanged =
       currentValues.title !== url?.title ||
       currentValues.originalUrl !== url?.original_url ||
-<<<<<<< HEAD
       currentValues.customCode !== url?.short_code ||
       currentValues.expiryDate !== formattedUrlExpiryDate;
-=======
-      currentValues.shortCode !== url?.short_code ||
-      currentValues.expiryDate !== url?.expiry_date;
->>>>>>> 500ad27b
 
     setHasChanges(hasValueChanged);
   }, [
